# copyright: sktime developers, BSD-3-Clause License (see LICENSE file)
"""Implements forecaster for applying different univariates on hierarchical data."""

__author__ = ["VyomkeshVyas"]
__all__ = ["HierarchyEnsembleForecaster"]


import pandas as pd

from sktime.base._meta import flatten
from sktime.forecasting.base._base import BaseForecaster
from sktime.forecasting.base._meta import _HeterogenousEnsembleForecaster
from sktime.transformations.hierarchical.aggregate import _check_index_no_total
from sktime.utils.warnings import warn


class HierarchyEnsembleForecaster(_HeterogenousEnsembleForecaster):
    """Aggregates hierarchical data, fit forecasters and make predictions.

    Can apply different univariate forecaster either on different
    level of aggregation or on different hierarchical nodes.

    ``HierarchyEnsembleForecaster`` is passed forecaster/level or
    forecaster/node pairs. Level can only be int >= 0 with 0
    signifying the topmost level of aggregation.
    Node can only be a tuple of strings or list of tuples.

    Behaviour in ``fit``, ``predict``:
    For level pairs ``f_i, l_i`` passed, applies forecaster ``f_i`` to level ``l_i``.
    For node pairs ``f_i, n_i`` passed,
    applies forecaster ``f_i`` on each node of ``n_i``.
    If ``default`` argument is passed, applies ``default`` forecaster on the
    remaining levels/nodes which are not mentioned in argument ``forecasters``.
    ``predict`` results are concatenated to one container with
    same columns as in ``fit``.

    Parameters
    ----------
    forecasters : sktime forecaster, or list of tuples
        (str, estimator, int or list of tuple/s)
        if forecaster, clones of ``forecaster`` are applied to all aggregated levels.
        if list of tuples, with name = str, estimator is forecaster, level/node
        as int/tuples respectively.
        all levels/nodes must be present in ``forecasters`` attribute if ``default``
        attribute is None

    by : {'node', 'level', default='level'}
        if ``'level'``, applies a univariate forecaster on all the hierarchical
        nodes within a level of aggregation
        if ``'node'``, applies separate univariate forecaster for each
        hierarchical node.

    default : sktime forecaster {default = None}
        if passed, applies ``default`` forecaster on the nodes/levels
        not mentioned in the ``forecaster`` argument.

    Examples
    --------
    >>> from sktime.forecasting.compose import HierarchyEnsembleForecaster
    >>> from sktime.forecasting.naive import NaiveForecaster
    >>> from sktime.forecasting.trend import PolynomialTrendForecaster, TrendForecaster
    >>> from sktime.utils._testing.hierarchical import _bottom_hier_datagen
    >>> y = _bottom_hier_datagen(
    ...     no_bottom_nodes=7,
    ...     no_levels=2,
    ...     random_seed=123,
    ... )

    >>> # Example of by = 'level'
    >>> forecasters = [
    ...     ('naive', NaiveForecaster(), 0),
    ...     ('trend', TrendForecaster(), 1),
    ... ]
    >>> forecaster = HierarchyEnsembleForecaster(
    ...     forecasters=forecasters,
    ...     by='level',
    ...     default=PolynomialTrendForecaster(degree=2),
    ... )
    >>> forecaster.fit(y, fh=[1, 2, 3])
    HierarchyEnsembleForecaster(...)
    >>> y_pred = forecaster.predict()

    >>> # Example of by = 'node'
    >>> forecasters = [
    ...     ('trend', TrendForecaster(), [("__total", "__total")]),
    ...     ('poly', PolynomialTrendForecaster(degree=2), [('l2_node01', 'l1_node01')]),
    ... ]
    >>> forecaster = HierarchyEnsembleForecaster(
    ...                 forecasters=forecasters,
    ...                 by='node', default=NaiveForecaster()
    ... )
    >>> forecaster.fit(y, fh=[1, 2, 3])
    HierarchyEnsembleForecaster(...)
    >>> y_pred = forecaster.predict()
    """

    _tags = {
        "authors": ["VyomkeshVyas"],
        "maintainers": ["VyomkeshVyas"],
        "scitype:y": "both",
        "ignores-exogeneous-X": False,
        "y_inner_mtype": ["pd.DataFrame", "pd-multiindex", "pd_multiindex_hier"],
        "X_inner_mtype": ["pd.DataFrame", "pd-multiindex", "pd_multiindex_hier"],
        "requires-fh-in-fit": False,
        "handles-missing-data": False,
    }

    BY_LIST = ["level", "node"]

    _steps_attr = "_forecasters"

    def __init__(self, forecasters, by="level", default=None):
        self.forecasters = forecasters
        self.by = by
        self.default = default
        super().__init__(forecasters=forecasters)

        if isinstance(forecasters, BaseForecaster):
            tags_to_clone = [
                "requires-fh-in-fit",
                "ignores-exogeneous-X",
                "handles-missing-data",
            ]
            self.clone_tags(forecasters, tags_to_clone)
        else:
            l_forecasters = [(x[0], x[1]) for x in forecasters]
            self._anytagis_then_set("requires-fh-in-fit", True, False, l_forecasters)
            self._anytagis_then_set("ignores-exogeneous-X", False, True, l_forecasters)
            self._anytagis_then_set("handles-missing-data", False, True, l_forecasters)

    @property
    def _forecasters(self):
        """Make internal list of forecasters.

        The list only contains the name and forecasters. This is for the implementation
        of get_params via _HeterogenousMetaEstimator._get_params which expects lists of
        tuples of len 2.
        """
        forecasters = self.forecasters
        if isinstance(forecasters, BaseForecaster):
            return [("forecasters", forecasters)]
        else:
            return [(name, forecaster) for name, forecaster, _ in self.forecasters]

    @_forecasters.setter
    def _forecasters(self, value):
        if len(value) == 1 and isinstance(self.forecasters, BaseForecaster):
            self.forecasters = value[0][1]
        else:
            self.forecasters = [
                (name, forecaster, level_nd)
                for ((name, forecaster), (_, _, level_nd)) in zip(
                    value, self.forecasters
                )
            ]

    def _aggregate(self, y):
        """Add total levels to y, using Aggregate."""
        from sktime.transformations.hierarchical.aggregate import Aggregator

        return Aggregator().fit_transform(y)

    @property
    def fitted_list(self):
        """Deprecated attribute.

        TODO 0.37.0: Remove this property entirely.
        """
        import warnings

        warnings.warn(
            """The fitted_list property is deprecated
            and will be removed in future versions.
            Please use forecasters_ instead.
            """,
            DeprecationWarning,
        )
        return self.fitted_list_

    def _fit(self, y, X, fh):
        """Fit to training data.

        Parameters
        ----------
        y : pd-multiindex
            Target time series to which to fit the forecaster.
        fh : int, list or np.array, optional (default=None)
            The forecasters horizon with the steps ahead to to predict.
        X : pd.DataFrame, optional (default=None)
            Exogenous variables are ignored.

        Returns
        -------
        self : returns an instance of self.
        """
        # Creating aggregated levels in data
        if _check_index_no_total(y):
            z = self._aggregate(y)
        else:
            z = y

        if X is not None:
            if _check_index_no_total(X):
                X = self._aggregate(X)

        x = X

<<<<<<< HEAD
        # Check forecasters
        self.forecasters_ = self._check_forecasters(y, z)
        self.fitted_list_ = []

        if y.index.nlevels == 1:
            forecaster = self.forecasters_[0][1].clone()
            forecaster.fit(y, fh=fh, X=X)
            self.forecasters_[0][1] = forecaster
            self.fitted_list_.append([forecaster, y.index])
=======
        # check forecasters
        forecasters_ = self._check_forecasters(y, z)
        self.forecasters_ = self._ensure_clone(forecasters_)
        self.fitted_list = []

        if y.index.nlevels == 1:
            frcstr = self.forecasters_[0][1]
            frcstr.fit(y, fh=fh, X=X)
            self.fitted_list.append([frcstr, y.index])
>>>>>>> d41d5a19
            return self

        if self.by == "level":
            hier_dict = self._get_hier_dict(z)
            for _, forecaster, level in self.forecasters_:
                if level in hier_dict.keys():
<<<<<<< HEAD
                    forecaster = forecaster.clone()
=======
                    frcstr = forecaster
>>>>>>> d41d5a19
                    df = z[z.index.droplevel(-1).isin(hier_dict[level])]
                    if X is not None:
                        x = X.loc[df.index]
                    forecaster.fit(df, fh=fh, X=x)
                    self.fitted_list_.append(
                        [forecaster, df.index.droplevel(-1).unique()]
                    )
                    self.forecasters_ = [
                        (name, forecaster if f == forecaster else f, level)
                        for name, f, level in self.forecasters_
                    ]

        else:
            node_dict, frcstr_dict = self._get_node_dict(z)
            for key, nodes in node_dict.items():
<<<<<<< HEAD
                forecaster = frcstr_dict[key].clone()
=======
                frcstr = frcstr_dict[key]
>>>>>>> d41d5a19
                df = z[z.index.droplevel(-1).isin(nodes)]
                if X is not None:
                    x = X.loc[df.index]
                forecaster.fit(df, fh=fh, X=x)
                self.fitted_list_.append([forecaster, df.index.droplevel(-1).unique()])
                frcstr_dict[key] = forecaster

        return self

    def _get_hier_dict(self, z):
        """Create a dictionary of hierarchy levels and MultiIndex object.

        Parameters
        ----------
        z : pd-multiindex
            Data to be segregated to hierarchical levels

        Returns
        -------
        hier_dict : dict
                    Dictionary with key as hierarchy level (int)
                    and values as MultiIndex
        """
        hier_dict = {}
        hier = z.index.droplevel(-1).unique()
        nlvls = z.index.nlevels

        _, _, levels = zip(*self.forecasters_)

        level_flat = flatten(levels)
        level_set = set(level_flat)

        for i in range(1, nlvls + 1):
            if nlvls - i in level_set:
                if i == 1:
                    level = hier[hier.get_level_values(-i) != "__total"]
                    hier_dict[nlvls - i] = level
                elif i == nlvls:
                    level = hier[hier.get_level_values(-i + 1) == "__total"]
                    hier_dict[nlvls - i] = level
                else:
                    level = hier[hier.get_level_values(-i) != "__total"]
                    level_cp = hier[hier.get_level_values(-i + 1) != "__total"]
                    diff = level.difference(level_cp)
                    if len(diff) != 0:
                        hier_dict[nlvls - i] = diff

        return hier_dict

    def _get_node_dict(self, z):
        """Create dictionaries of nodes and forecasters linked with common key value.

        Parameters
        ----------
        z : pd-multiindex
            Data to be segregated to hierarchical nodes

        Returns
        -------
        node_dict : dict
                    Dictionary with key as int and value as
                    Index/MultiIndex
        frcstr_dict : dict
                    Dictionary with key as int and value as
                    forecaster
        """
        node_dict = {}
        frcstr_dict = {}
        nodes = []
        counter = 0
        zindex = z.index.droplevel(-1).unique()

        for _, forecaster, node in self.forecasters_:
            if z.index.nlevels == 2:
                mi = pd.Index(node)
                if counter == 0:
                    nodes = mi
                else:
                    # For nlevels = 2, 'nodes' is pd.Index object (L286)
                    nodes = nodes.append(mi)
            else:
                node_l = []
                for i in range(len(node)):
                    if (
                        isinstance(node[i], tuple)
                        and len(node[i]) == z.index.nlevels - 1
                    ):
                        node_l.append(node[i])
                    elif isinstance(node[i], str):
                        for ind in zindex:
                            if ind[0] == node[i]:
                                node_l.append(ind)
                    else:
                        for ind in zindex:
                            if ind[: len(node[i])] == node[i]:
                                node_l.append(ind)

                mi = pd.MultiIndex.from_tuples(node_l, names=z.index.names[:-1])
                nodes += node_l
            frcstr_dict[counter] = forecaster
            node_dict[counter] = mi
            counter += 1

        diff_nodes = z.index.droplevel(-1).unique().difference(nodes)
        if self.default and len(diff_nodes) > 0:
            frcstr_dict[counter] = self.default
            node_dict[counter] = diff_nodes

        return node_dict, frcstr_dict

    def _update(self, y, X=None, update_params=True):
        """Update fitted parameters.

        Parameters
        ----------
        y : pd.DataFrame
        X : pd.DataFrame
        update_params : bool, optional, default=True

        Returns
        -------
        self : an instance of self.
        """
        z = y
        if _check_index_no_total(y):
            z = self._aggregate(y)

        if X is not None:
            if _check_index_no_total(X):
                X = self._aggregate(X)
        x = X

        for forecaster, ind in self.fitted_list:
            if z.index.nlevels == 1:
                forecaster.update(z, X=x, update_params=update_params)
            else:
                df = z[z.index.droplevel(-1).isin(ind)]
                if X is not None:
                    x = X.loc[df.index]
                forecaster.update(df, X=x, update_params=update_params)
        return self

    def _predict(self, fh=None, X=None):
        """Forecast time series at future horizon.

        private _predict containing the core logic, called from predict

        State required:
            Requires state to be "fitted".

        Accesses in self:
            Fitted model attributes ending in "_"
            self.cutoff

        Parameters
        ----------
        fh : guaranteed to be ForecastingHorizon or None, optional (default=None)
            The forecasting horizon with the steps ahead to to predict.
            If not passed in _fit, guaranteed to be passed here
        X : pd.DataFrame, optional (default=None)
            Exogenous time series

        Returns
        -------
        y_pred : pd.Series
            Point predictions
        """
        preds = []

        if X is not None:
            if _check_index_no_total(X):
                X = self._aggregate(X)
        x = X

        for forecaster, ind in self.fitted_list:
            if X is not None and X.index.nlevels > 1:
                x = X[X.index.droplevel(-1).isin(ind)]
            pred = forecaster.predict(fh=fh, X=x)
            preds.append(pred)

        preds = pd.concat(preds, axis=0)
        preds.sort_index(inplace=True)
        return preds

    def _check_forecasters(self, y, z):
        """Raise error if BY is not defined correctly."""
        if self.by not in self.BY_LIST:
            raise ValueError(f"""BY must be one of {self.BY_LIST}.""")

        if y.index.nlevels < 1:
            raise ValueError(
                "Data should have multiindex with levels greater than or equal to 1."
            )

        forecasters = self.forecasters

        # if a single estimator is passed, replicate across levels
        if isinstance(forecasters, BaseForecaster):
            if self.by == "level":
                lvlrange = range(y.index.nlevels)
                lvls = [str(lvl) for lvl in lvlrange]
                forecaster_list = [forecasters.clone() for _ in lvlrange]
                return list(zip(lvls, forecaster_list, lvlrange))
            else:
                if z.index.nlevels > 1:
                    node = z.index.droplevel(-1).unique().tolist()
                else:
                    node = z.index.tolist()
                name = "forecasters"
                return [(name, forecasters, node)]

        if (
            forecasters is None
            or len(forecasters) == 0
            or not isinstance(forecasters, list)
        ):
            raise ValueError(
                "Invalid 'forecasters' attribute, 'forecasters' should be either a "
                "Baseforecaster class or a list of (name, estimator, int/list) tuples."
            )

        if not isinstance(self.default, BaseForecaster) and self.default is not None:
            raise ValueError(
                "Invalid 'default' attribute, 'default' should be a BaseForecaster"
            )

        for i in range(len(forecasters)):
            if not isinstance(forecasters[i], tuple):
                raise ValueError(
                    "Invalid 'forecasters' attribute, 'forecasters' should "
                    "be either a BaseForecaster class or a list of tuples: "
                    " [(name, estimator, int/list)]."
                )
            if self.by == "node":
                if not isinstance(forecasters[i][2], list):
                    raise ValueError(
                        "Incorrect format of 'forecasters' attribute being passed."
                        "The 'Nodes' should be a list of tuple/tuples."
                    )

        _, forecasters_, level_nd = zip(*forecasters)

        for forecaster in forecasters_:
            if not isinstance(forecaster, BaseForecaster):
                raise ValueError(
                    f"The estimator {forecaster.__class__.__name__} should be a "
                    f"BaseForecaster class."
                )

        if y.index.nlevels == 1:
            return self.forecasters

        if self.by == "level":
            level_flat = flatten(level_nd)
            level_set = set(level_flat)
            not_in_z_idx = level_set.difference(range(z.index.nlevels))
            z_lvls_not_found = set(range(z.index.nlevels)).difference(level_set)
            zlvls_nf = [str(lvl) for lvl in z_lvls_not_found]

            if len(not_in_z_idx) > 0:
                raise ValueError(
                    f"Level identifier must be integers within "
                    f"the range of the total number of levels, "
                    f"but found level identifiers that are not: {list(not_in_z_idx)}"
                )

            if len(level_set) != len(level_flat):
                raise ValueError(
                    f"Only one estimator per level required. Found {len(level_flat)} "
                    f" level names in forecasters arg, required: {len(level_set)}"
                )
            if self.default is None and len(z_lvls_not_found) > 0:
                raise ValueError(
                    f"One estimator per level required. Following level/levels of "
                    f"data are missing estimator : {list(z_lvls_not_found)}"
                )

            if self.default:
                forecaster_list = [self.default.clone() for _ in z_lvls_not_found]
                return forecasters + list(
                    zip(zlvls_nf, forecaster_list, z_lvls_not_found)
                )
        else:
            nodes_t = []
            for nodes in level_nd:
                if len(nodes) == 0:
                    raise ValueError("Nodes cannot be empty.")
                if z.index.nlevels == 2:
                    nodes_ix = pd.Index(nodes)
                    nodes_t += nodes
                else:
                    nodes_l = []
                    for i in range(len(nodes)):
                        if (
                            isinstance(nodes[i], tuple)
                            and len(nodes[i]) > z.index.nlevels - 1
                        ):
                            raise ValueError(
                                "Ideally, length of individual node should be "
                                "equal to N-1 (where N is number of levels in "
                                "multi-index) and must not exceed N-1."
                            )
                        elif (
                            isinstance(nodes[i], tuple)
                            and len(nodes[i]) < z.index.nlevels - 1
                        ) or isinstance(nodes[i], str):
                            zindex = z.index.droplevel(-1).unique()
                            flag = 0
                            inds = []
                            if isinstance(nodes[i], tuple):
                                for ind in zindex:
                                    if ind[: len(nodes[i])] == nodes[i]:
                                        inds.append(ind)
                                        flag = 1
                            else:
                                for ind in zindex:
                                    if ind[0] == nodes[i]:
                                        inds.append(ind)
                                        flag = 1
                            if flag == 0:
                                raise ValueError(
                                    "Node value must lie within "
                                    "multi-index of aggregated data"
                                )
                            else:
                                nodes_l += inds
                                warn(
                                    f"Ideally, length of individual node "
                                    f"in HierarchyEnsembleForecaster should be "
                                    f"equal to N-1 (where N is number of levels in "
                                    f"multi-index) and must not exceed N-1. The "
                                    f"forecaster will now be fitted to the "
                                    f"following nodes : {list(inds)}",
                                    obj=self,
                                )
                        elif (
                            isinstance(nodes[i], tuple)
                            and len(nodes[i]) == z.index.nlevels - 1
                        ):
                            nodes_l.append(nodes[i])
                        else:
                            raise RuntimeError(
                                "Unreachable condition. Check the format of nodes "
                                "being passed."
                            )

                    nodes_ix = pd.MultiIndex.from_tuples(
                        nodes_l, names=z.index.names[:-1]
                    )
                    nodes_t += nodes_l
                nodes_m = z.index.droplevel(-1).unique()[
                    z.index.droplevel(-1).unique().isin(nodes_ix)
                ]
                nodes_nm = nodes_ix.difference(nodes_m)

                if len(nodes_nm) > 0:
                    raise ValueError(
                        f"Individual node value must be a tuple of "
                        f"index/indices within the multi-index of aggregated "
                        f"dataframe and must not include timepoint index. "
                        f"Following node/nodes are not present in"
                        f"the multi-index of aggregated data: {nodes_nm.to_list()}"
                    )
            nodes_set = set(nodes_t)
            if len(nodes_set) != len(nodes_t):
                raise ValueError(
                    f"Duplicate nodes found in 'forecasters' attribute. "
                    f"Only one estimator per node required. Found {len(nodes_t)} "
                    f"nodes , required: {len(nodes_set)}."
                )
            if z.index.nlevels == 2:
                nodes_tx = pd.Index(nodes_t)
            else:
                nodes_tx = pd.MultiIndex.from_tuples(nodes_t, names=z.index.names[:-1])

            z_nds_not_found = z.index.droplevel(-1).unique().difference(nodes_tx)
            if self.default is None and len(z_nds_not_found) > 0:
                raise ValueError(
                    f"One estimator per node required. Following nodes of "
                    f"data are missing estimator : {list(z_nds_not_found)}"
                )

        return forecasters

    def _ensure_clone(self, forecasters):
        """Ensure that forecasters are cloned.

        This should be done by _check_forecasters, but the function is hard to
        understand and debug. This function is a safety net to ensure that
        all forecasters are cloned.

        This function, and _check_forecasters, should be refactored to be more
        readable and maintainable.
        """
        forecasters_ = []
        for name, forecaster, level_nd in forecasters:
            forecasters_.append((name, forecaster.clone(), level_nd))
        return forecasters_

    @classmethod
    def get_test_params(cls):
        """Return testing parameter settings for the estimator.

        Parameters
        ----------
        parameter_set : str, default="default"
            Name of the set of test parameters to return, for use in tests. If no
            special parameters are defined for a value, will return ``"default"`` set.


        Returns
        -------
        params : dict or list of dict, default={}
            Parameters to create testing instances of the class.
            Each dict are parameters to construct an "interesting" test instance, i.e.,
            ``MyClass(**params)`` or ``MyClass(**params[i])`` creates a valid test
            instance.
            ``create_test_instance`` uses the first (or only) dictionary in ``params``.
        """
        # imports
        from sktime.forecasting.naive import NaiveForecaster
        from sktime.forecasting.trend import PolynomialTrendForecaster

        params1 = {
            "forecasters": [("ptf", PolynomialTrendForecaster(), 0)],
            "by": "level",
            "default": NaiveForecaster(),
        }
        params2 = {
            "forecasters": [("naive", NaiveForecaster(), [("__total")])],
            "by": "node",
            "default": PolynomialTrendForecaster(),
        }
        params3 = {"forecasters": NaiveForecaster()}

        return [params1, params2, params3]<|MERGE_RESOLUTION|>--- conflicted
+++ resolved
@@ -205,17 +205,6 @@
 
         x = X
 
-<<<<<<< HEAD
-        # Check forecasters
-        self.forecasters_ = self._check_forecasters(y, z)
-        self.fitted_list_ = []
-
-        if y.index.nlevels == 1:
-            forecaster = self.forecasters_[0][1].clone()
-            forecaster.fit(y, fh=fh, X=X)
-            self.forecasters_[0][1] = forecaster
-            self.fitted_list_.append([forecaster, y.index])
-=======
         # check forecasters
         forecasters_ = self._check_forecasters(y, z)
         self.forecasters_ = self._ensure_clone(forecasters_)
@@ -225,18 +214,12 @@
             frcstr = self.forecasters_[0][1]
             frcstr.fit(y, fh=fh, X=X)
             self.fitted_list.append([frcstr, y.index])
->>>>>>> d41d5a19
             return self
 
         if self.by == "level":
             hier_dict = self._get_hier_dict(z)
             for _, forecaster, level in self.forecasters_:
                 if level in hier_dict.keys():
-<<<<<<< HEAD
-                    forecaster = forecaster.clone()
-=======
-                    frcstr = forecaster
->>>>>>> d41d5a19
                     df = z[z.index.droplevel(-1).isin(hier_dict[level])]
                     if X is not None:
                         x = X.loc[df.index]
@@ -252,11 +235,7 @@
         else:
             node_dict, frcstr_dict = self._get_node_dict(z)
             for key, nodes in node_dict.items():
-<<<<<<< HEAD
-                forecaster = frcstr_dict[key].clone()
-=======
                 frcstr = frcstr_dict[key]
->>>>>>> d41d5a19
                 df = z[z.index.droplevel(-1).isin(nodes)]
                 if X is not None:
                     x = X.loc[df.index]
